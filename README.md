# Arbitrary-precision numbers

Rug provides integers and floating-point numbers with arbitrary
precision and correct rounding. Its main features are

* bignum [integers][`Integer`] with arbitrary precision,
* bignum [rational numbers][`Rational`] with arbitrary precision,
* multi-precision [floating-point numbers][`Float`] with correct
  rounding, and
* multi-precision [complex numbers][`Complex`] with correct rounding.

Rug is a high-level interface to the following [GNU] libraries:

* [GMP] for integers and rational numbers,
* [MPFR] for floating-point numbers, and
* [MPC] for complex numbers.

Rug is free software: you can redistribute it and/or modify it under
the terms of the GNU Lesser General Public License as published by the
Free Software Foundation, either version 3 of the License, or (at your
option) any later version. See the full text of the [GNU LGPL] and
[GNU GPL] for details.

## What’s new

<<<<<<< HEAD
### Version 1.2.0 news

* The implementations of [`Sum`] and [`Product`] for [`Integer`] and
  [`Rational`] were generalized to accept more types of elements.
* New methods [`Integer::keep_signed_bits`],
  [`Integer::keep_signed_bits_mut`] and
  [`Integer::keep_signed_bits_ref`] were added.
* New methods [`Integer::sum`] and [`Rational::sum`] were added.
* New methods [`Integer::dot`], [`Rational::dot`], [`Float::dot`] and
  [`Complex::dot`] were added.

[`Complex::dot`]: https://docs.rs/rug/~1.2/rug/struct.Complex.html#method.dot
[`Float::dot`]: https://docs.rs/rug/~1.2/rug/struct.Float.html#method.dot
[`Integer::dot`]: https://docs.rs/rug/~1.2/rug/struct.Integer.html#method.dot
[`Integer::keep_signed_bits_mut`]: https://docs.rs/rug/~1.2/rug/struct.Integer.html#method.keep_signed_bits_mut
[`Integer::keep_signed_bits_ref`]: https://docs.rs/rug/~1.2/rug/struct.Integer.html#method.keep_signed_bits_ref
[`Integer::keep_signed_bits`]: https://docs.rs/rug/~1.2/rug/struct.Integer.html#method.keep_signed_bits
[`Integer::sum`]: https://docs.rs/rug/~1.2/rug/struct.Integer.html#method.sum
[`Product`]: https://doc.rust-lang.org/nightly/std/iter/trait.Product.html
[`Rational::dot`]: https://docs.rs/rug/~1.2/rug/struct.Rational.html#method.dot
[`Rational::sum`]: https://docs.rs/rug/~1.2/rug/struct.Rational.html#method.sum
[`Sum`]: https://doc.rust-lang.org/nightly/std/iter/trait.Sum.html
=======
### Version 1.1.1 news

* Support for [`i128`], [`u128`] and [`TryFrom`] was enabled in
  nightly versions when the compiler needs a feature flag.
>>>>>>> 048f6095

### Version 1.1.0 news

* Support for [`i128`] and [`u128`] conversions and comparisons was
  added, conditional on compiler support.
* Conditional on compiler support, [`TryFrom`] conversions were
  implemented for conversions
  * from [`Integer`] values to integer primitives,
  * from floating-point primitives to [`Rational`] numbers, and
  * from [`Float`] values to [`Rational`] numbers.
* A new [`Float::get_significand`] method was added.
* New methods [`Float::u_pow_u`] and [`Float::i_pow_u`] were added.
* New methods [`from_digits`], [`to_digits`], [`assign_digits`],
  [`write_digits`] and [`significant_digits`] were added to
  [`Integer`], providing reading from and writing to slices of
  unsigned integer primitives.

[`Float::get_significand`]: https://docs.rs/rug/~1.1/rug/struct.Float.html#method.get_significand
[`Float::i_pow_u`]: https://docs.rs/rug/~1.1/rug/struct.Float.html#method.i_pow_u
[`Float::u_pow_u`]: https://docs.rs/rug/~1.1/rug/struct.Float.html#method.u_pow_u
[`TryFrom`]: https://doc.rust-lang.org/nightly/std/convert/trait.TryFrom.html
[`assign_digits`]: https://docs.rs/rug/~1.1/rug/struct.Integer.html#method.assign_digits
[`from_digits`]: https://docs.rs/rug/~1.1/rug/struct.Integer.html#method.from_digits
[`significant_digits`]: https://docs.rs/rug/~1.1/rug/struct.Integer.html#method.significant_digits
[`to_digits`]: https://docs.rs/rug/~1.1/rug/struct.Integer.html#method.to_digits
[`write_digits`]: https://docs.rs/rug/~1.1/rug/struct.Integer.html#method.write_digits

### Other releases

Details on other releases can be found in [*RELEASES.md*].

## Quick example

```rust
use rug::{Assign, Integer};
let mut int = Integer::new();
assert_eq!(int, 0);
int.assign(14);
assert_eq!(int, 14);

let decimal = "98_765_432_109_876_543_210";
int.assign(Integer::parse(decimal).unwrap());
assert!(int > 100_000_000);

let hex_160 = "ffff0000ffff0000ffff0000ffff0000ffff0000";
int.assign(Integer::parse_radix(hex_160, 16).unwrap());
assert_eq!(int.significant_bits(), 160);
int = (int >> 128) - 1;
assert_eq!(int, 0xfffe_ffff_u32);
```

* [`Integer::new()`][`Integer::new`] creates a new [`Integer`]
  intialized to zero.
* To assign values to Rug types, we use the [`Assign`] trait and its
  method [`assign`][`Assign::assign`]. We do not use the
  [assignment operator `=`][assignment] as that would drop the
  left-hand-side operand and replace it with a right-hand-side operand
  of the same type, which is not what we want here.
* Arbitrary precision numbers can hold numbers that are too large to
  fit in a primitive type. To assign such a number to the large types,
  we use strings rather than primitives; in the example this is done
  using [`Integer::parse`] and [`Integer::parse_radix`].
* We can compare Rug types to primitive types or to other Rug types
  using the normal comparison operators, for example
  `int > 100_000_000`.
* Most arithmetic operations are supported with Rug types and
  primitive types on either side of the operator, for example
  `int >> 128`.

## Using with primitive types

With Rust primitive types, arithmetic operators usually operate on two
values of the same type, for example `12i32 + 5i32`. Unlike primitive
types, conversion to and from Rug types can be expensive, so the
arithmetic operators are overloaded to work on many combinations of
Rug types and primitives. The following are provided:

1. Where they make sense, all arithmetic operators are overloaded to
   work with Rug types and the primitives [`i32`], [`u32`], [`f32`]
   and [`f64`].
2. Where they make sense, conversions using the [`From`] trait and
   assignments using the [`Assign`] trait are supported for all the
   primitives in 1 above as well as the other primitives [`i8`],
   [`i16`], [`i64`], [`isize`], [`u8`], [`u16`], [`u64`] and
   [`usize`]. This also applies to [`i128`] and [`u128`] if they are
   supported by the compiler.
3. Comparisons between Rug types and all the primitives listed in 1
   and 2 above are supported.
4. For [`Rational`] numbers, conversions and comparisons are also
   supported for tuples containing two integer primitives: the first
   is the numerator and the second is the denominator which must not
   be zero. The two primitives do not need to be of the same type.
5. For [`Complex`] numbers, conversions and comparisons are also
   supported for tuples containing two primitives: the first is the
   real part and the second is the imaginary part. The two primitives
   do not need to be of the same type.

## Operators

Operators are overloaded to work on Rug types alone or on a
combination of Rug types and Rust primitives. When at least one
operand is an owned value of a Rug type, the operation will consume
that value and return a value of the Rug type. For example

```rust
use rug::Integer;
let a = Integer::from(10);
let b = 5 - a;
assert_eq!(b, 5 - 10);
```

Here `a` is consumed by the subtraction, and `b` is an owned
[`Integer`].

If on the other hand there are no owned Rug types and there are
references instead, the returned value is not the final value, but an
incomplete-computation value. For example

```rust
use rug::Integer;
let (a, b) = (Integer::from(10), Integer::from(20));
let incomplete = &a - &b;
// This would fail to compile: assert_eq!(incomplete, -10);
let sub = Integer::from(incomplete);
assert_eq!(sub, -10);
```

Here `a` and `b` are not consumed, and `incomplete` is not the final
value. It still needs to be converted or assigned into an [`Integer`].
This is covered in more detail in the
[*Incomplete-computation values*] section.

### Shifting operations

The left shift `<<` and right shift `>>` operators support shifting by
negative values, for example `a << 5` is equivalent to `a >> -5`.

The shifting operators are also supported for the [`Float`] and
[`Complex`] number types, where they are equivalent to multiplication
or division by a power of two. Only the exponent of the value is
affected; the mantissa is unchanged.

### Exponentiation

Exponentiation (raising to a power) does not have a dedicated operator
in Rust. In order to perform exponentiation of Rug types, the [`Pow`]
trait has to be brought into scope, for example

```rust
use rug::Integer;
use rug::ops::Pow;
let base = Integer::from(10);
let power = base.pow(5);
assert_eq!(power, 100_000);
```

### Compound assignments to right-hand-side operands

Traits are provided for compound assignment to right-hand-side
operands. This can be useful for non-commutative operations like
subtraction. The names of the traits and their methods are similar to
Rust compound assignment traits, with the suffix “`Assign`” replaced
with “`From`”. For example the counterpart to [`SubAssign`] is
[`SubFrom`]:

```rust
use rug::Integer;
use rug::ops::SubFrom;
let mut rhs = Integer::from(10);
// set rhs = 100 - rhs
rhs.sub_from(100);
assert_eq!(rhs, 90);
```

## Incomplete-computation values

There are two main reasons why operations like `&a - &b` do not
perform a complete computation and return a Rug type:

1. Sometimes we need to assign the result to an object that already
   exists. Since Rug types require memory allocations, this can help
   reduce the number of allocations. (While the allocations might not
   affect performance noticeably for computationally intensive
   functions, they can have a much more significant effect on faster
   functions like addition.)
2. For the [`Float`] and [`Complex`] number types, we need to know the
   precision when we create a value, and the operation itself does not
   convey information about what precision is desired for the result.

There are two things that can be done with incomplete-computation
values:

1. Assign them to an existing object without unnecessary allocations.
   This is usually achieved using the [`Assign`] trait or a similar
   method, for example [`int.assign(incomplete)`][`Assign::assign`]
   and [`float.assign_round(incomplete, Round::Up)`][`assign_round`].
2. Convert them to the final value using the [`From`] trait or a
   similar method, for example
   [`Integer::from(incomplete)`][`From::from`] and
   [`Float::with_val(53, incomplete)`][`Float::with_val`].

Let us consider a couple of examples.

```rust
use rug::{Assign, Integer};
let mut buffer = Integer::new();
// ... buffer can be used and reused ...
let (a, b) = (Integer::from(10), Integer::from(20));
let incomplete = &a - &b;
buffer.assign(incomplete);
assert_eq!(buffer, -10);
```

Here the assignment from `incomplete` into `buffer` does not require
an allocation unless the result does not fit in the current capacity
of `buffer`. If `&a - &b` returned an [`Integer`] instead, then an
allocation would take place even if it is not necessary.

```rust
use rug::Float;
use rug::float::Constant;
// x has a precision of 10 bits
let x = Float::with_val(10, 180);
// y has a precision of 50 bits
let y = Float::with_val(50, Constant::Pi);
let incomplete = &x / &y;
// z has a precision of 45 bits
let z = Float::with_val(45, incomplete);
assert!(57.295 < z && z < 57.296);
```

The precision to use for the result depends on the requirements of the
algorithm being implemented. Here `z` is created with a precision
of 45.

Many operations can return incomplete-computation values:

* unary operators applied to references, for example `-&int`;
* binary operators applied to two references, for example
  `&int1 + &int2`;
* binary operators applied to a primitive and a reference, for example
  `&int * 10`;
* methods that take a reference, for example
  [`int.abs_ref()`][`Integer::abs_ref`];
* methods that take two references, for example
  [`int1.gcd_ref(&int2)`][`Integer::gcd_ref`];
* string parsing, for example
  [`Integer::parse("12")`][`Integer::parse`];
* and more.

These operations return objects that can be stored in temporary
variables like `incomplete` in the last few examples. However, the
names of the types are not public, and consequently, the
incomplete-computation values cannot be for example stored in a
struct. If you need to store the value in a struct, convert it to its
final type and value.

## Using Rug

Rug is available on [crates.io][rug crate]. To use Rug in your crate,
add it as a dependency inside [*Cargo.toml*]:

```toml
[dependencies]
rug = "1.1"
```

You also need to declare it by adding this to your crate root (usually
*lib.rs* or *main.rs*):

```rust
extern crate rug;
```

Rug requires rustc version 1.18.0 or later.

Rug also depends on the [GMP], [MPFR] and [MPC] libraries through the
low-level FFI bindings in the [gmp-mpfr-sys crate][sys crate], which
needs some setup to build; the [gmp-mpfr-sys documentation][sys] has
some details on usage under [GNU/Linux][sys gnu], [macOS][sys mac] and
[Windows][sys win].

## Optional features

The Rug crate has six optional features:

1. `integer`, enabled by default. Required for the [`Integer`] type
   and its supporting features.
2. `rational`, enabled by default. Required for the [`Rational`]
   number type and its supporting features. This feature requires the
   `integer` feature.
3. `float`, enabled by default. Required for the [`Float`] type and
   its supporting features.
4. `complex`, enabled by default. Required for the [`Complex`] number
   type and its supporting features. This feature requires the `float`
   feature.
5. `rand`, enabled by default. Required for the [`RandState`] type and
   its supporting features. This feature requires the `integer`
   feature.
6. `serde`, disabled by default. This provides serialization support
   for the [`Integer`], [`Rational`], [`Float`] and [`Complex`] number
   types, providing that they are enabled. This feature requires the
   [serde crate].

The first five optional features are enabled by default; to use
features selectively, you can add the dependency like this to
[*Cargo.toml*]:

```toml
[dependencies.rug]
version = "1.1"
default-features = false
features = ["integer", "float", "rand"]
```

Here only the `integer`, `float` and `rand` features are enabled. If
none of the features are selected, the [gmp-mpfr-sys crate][sys] is
not required and thus not enabled. In that case, only the [`Assign`]
trait and the traits that are in the [`ops`] module are provided by
the crate.

[*Cargo.toml*]: https://doc.rust-lang.org/cargo/guide/dependencies.html
[*Incomplete-computation values*]: #incomplete-computation-values
[*RELEASES.md*]: https://gitlab.com/tspiteri/rug/blob/master/RELEASES.md
[GMP]: https://gmplib.org/
[GNU GPL]: https://www.gnu.org/licenses/gpl-3.0.html
[GNU LGPL]: https://www.gnu.org/licenses/lgpl-3.0.en.html
[GNU]: https://www.gnu.org/
[MPC]: http://www.multiprecision.org/mpc/
[MPFR]: http://www.mpfr.org/
[`Assign::assign`]: https://docs.rs/rug/~1.1/rug/trait.Assign.html#tymethod.assign
[`Assign`]: https://docs.rs/rug/~1.1/rug/trait.Assign.html
[`Complex`]: https://docs.rs/rug/~1.1/rug/struct.Complex.html
[`Float::with_val`]: https://docs.rs/rug/~1.1/rug/struct.Float.html#method.with_val
[`Float`]: https://docs.rs/rug/~1.1/rug/struct.Float.html
[`From::from`]: https://doc.rust-lang.org/nightly/std/convert/trait.From.html#tymethod.from
[`From`]: https://doc.rust-lang.org/nightly/std/convert/trait.From.html
[`Integer::abs_ref`]: https://docs.rs/rug/~1.1/rug/struct.Integer.html#method.abs_ref
[`Integer::gcd_ref`]: https://docs.rs/rug/~1.1/rug/struct.Integer.html#method.gcd_ref
[`Integer::new`]: https://docs.rs/rug/~1.1/rug/struct.Integer.html#method.new
[`Integer::parse_radix`]: https://docs.rs/rug/~1.1/rug/struct.Integer.html#method.parse_radix
[`Integer::parse`]: https://docs.rs/rug/~1.1/rug/struct.Integer.html#method.parse
[`Integer`]: https://docs.rs/rug/~1.1/rug/struct.Integer.html
[`Pow`]: https://docs.rs/rug/~1.1/rug/ops/trait.Pow.html
[`RandState`]: https://docs.rs/rug/~1.1/rug/rand/struct.RandState.html
[`Rational`]: https://docs.rs/rug/~1.1/rug/struct.Rational.html
[`SubAssign`]: https://doc.rust-lang.org/nightly/std/ops/trait.SubAssign.html
[`SubFrom`]: https://docs.rs/rug/~1.1/rug/ops/trait.SubFrom.html
[`assign_round`]: https://docs.rs/rug/~1.1/rug/ops/trait.AssignRound.html#tymethod.assign_round
[`f32`]: https://doc.rust-lang.org/nightly/std/primitive.f32.html
[`f64`]: https://doc.rust-lang.org/nightly/std/primitive.f64.html
[`i128`]: https://doc.rust-lang.org/nightly/std/primitive.i128.html
[`i16`]: https://doc.rust-lang.org/nightly/std/primitive.i16.html
[`i32`]: https://doc.rust-lang.org/nightly/std/primitive.i32.html
[`i64`]: https://doc.rust-lang.org/nightly/std/primitive.i64.html
[`i8`]: https://doc.rust-lang.org/nightly/std/primitive.i8.html
[`isize`]: https://doc.rust-lang.org/nightly/std/primitive.isize.html
[`ops`]: https://docs.rs/rug/~1.1/rug/ops/index.html
[`u128`]: https://doc.rust-lang.org/nightly/std/primitive.u128.html
[`u16`]: https://doc.rust-lang.org/nightly/std/primitive.u16.html
[`u32`]: https://doc.rust-lang.org/nightly/std/primitive.u32.html
[`u64`]: https://doc.rust-lang.org/nightly/std/primitive.u64.html
[`u8`]: https://doc.rust-lang.org/nightly/std/primitive.u8.html
[`usize`]: https://doc.rust-lang.org/nightly/std/primitive.usize.html
[assignment]: https://doc.rust-lang.org/reference/expressions/operator-expr.html#assignment-expressions
[rug crate]: https://crates.io/crates/rug
[serde crate]: https://crates.io/crates/serde
[sys crate]: https://crates.io/crates/gmp-mpfr-sys
[sys gnu]: https://docs.rs/gmp-mpfr-sys/~1.1/gmp_mpfr_sys/index.html#building-on-gnulinux
[sys mac]: https://docs.rs/gmp-mpfr-sys/~1.1/gmp_mpfr_sys/index.html#building-on-macos
[sys win]: https://docs.rs/gmp-mpfr-sys/~1.1/gmp_mpfr_sys/index.html#building-on-windows
[sys]: https://docs.rs/gmp-mpfr-sys/~1.1/gmp_mpfr_sys/index.html<|MERGE_RESOLUTION|>--- conflicted
+++ resolved
@@ -23,7 +23,6 @@
 
 ## What’s new
 
-<<<<<<< HEAD
 ### Version 1.2.0 news
 
 * The implementations of [`Sum`] and [`Product`] for [`Integer`] and
@@ -46,12 +45,11 @@
 [`Rational::dot`]: https://docs.rs/rug/~1.2/rug/struct.Rational.html#method.dot
 [`Rational::sum`]: https://docs.rs/rug/~1.2/rug/struct.Rational.html#method.sum
 [`Sum`]: https://doc.rust-lang.org/nightly/std/iter/trait.Sum.html
-=======
+
 ### Version 1.1.1 news
 
 * Support for [`i128`], [`u128`] and [`TryFrom`] was enabled in
   nightly versions when the compiler needs a feature flag.
->>>>>>> 048f6095
 
 ### Version 1.1.0 news
 
