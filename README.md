<!-- Copyright © 2016–2018 University of Malta -->

<!-- Copying and distribution of this file, with or without
modification, are permitted in any medium without royalty provided the
copyright notice and this notice are preserved. This file is offered
as-is, without any warranty. -->

# Arbitrary-precision numbers

Rug provides integers and floating-point numbers with arbitrary
precision and correct rounding:

  * [`Integer`] is a bignum integer with arbitrary precision,
  * [`Rational`] is a bignum rational number with arbitrary precision,
  * [`Float`] is a multi-precision floating-point number with correct
    rounding, and
  * [`Complex`] is a multi-precision complex number with correct
    rounding.

Rug is a high-level interface to the following [GNU] libraries:

  * [GMP] for integers and rational numbers,
  * [MPFR] for floating-point numbers, and
  * [MPC] for complex numbers.

Rug is free software: you can redistribute it and/or modify it under
the terms of the GNU Lesser General Public License as published by the
Free Software Foundation, either version 3 of the License, or (at your
option) any later version. See the full text of the [GNU LGPL] and
[GNU GPL] for details.

## What’s new

<<<<<<< HEAD
### Version 1.3.0 news (unreleased)

  * The new method [`SmallRational::assign_canonical`] was added.

[`SmallRational::assign_canonical`]: https://docs.rs/rug/~1.3/rug/rational/struct.SmallRational.html#method.assign_canonical
=======
### Version 1.2.3 news (2019-01-21)

  * Fixed bug in [`Integer::assign_digits`]. (Thanks: Eric Scrivner)

[`Integer::assign_digits`]: https://docs.rs/rug/~1.2/rug/struct.Integer.html#method.assign_digits
>>>>>>> 5ea0b7f9

### Version 1.2.2 news (2018-10-18)

  * Some missing [`ops`] trait implementations for primitive types are
    now implemented.

### Version 1.2.1 news (2018-08-16)

  * The [`Integer`] methods [`from_digits`], [`assign_digits`],
    [`significant_digits`], [`to_digits`] and [`write_digits`] now
    support [`bool`] slices.

[`assign_digits`]: https://docs.rs/rug/~1.2/rug/struct.Integer.html#method.assign_digits
[`bool`]: https://doc.rust-lang.org/nightly/std/primitive.bool.html
[`from_digits`]: https://docs.rs/rug/~1.2/rug/struct.Integer.html#method.from_digits
[`significant_digits`]: https://docs.rs/rug/~1.2/rug/struct.Integer.html#method.significant_digits
[`to_digits`]: https://docs.rs/rug/~1.2/rug/struct.Integer.html#method.to_digits
[`write_digits`]: https://docs.rs/rug/~1.2/rug/struct.Integer.html#method.write_digits

### Version 1.2.0 news (2018-06-30)

  * The implementations of [`Sum`] and [`Product`] for [`Integer`] and
    [`Rational`] were generalized to accept more types of elements.
  * New methods [`Integer::keep_signed_bits`],
    [`Integer::keep_signed_bits_mut`] and
    [`Integer::keep_signed_bits_ref`] were added.
  * New methods [`Integer::sum`], [`Integer::dot`] and
    [`Integer::product`] were added.
  * New methods [`Rational::sum`], [`Rational::dot`] and
    [`Rational::product`] were added.
  * New methods [`Float::dot`] and [`Complex::dot`] were added.

[`Complex::dot`]: https://docs.rs/rug/~1.2/rug/struct.Complex.html#method.dot
[`Float::dot`]: https://docs.rs/rug/~1.2/rug/struct.Float.html#method.dot
[`Integer::dot`]: https://docs.rs/rug/~1.2/rug/struct.Integer.html#method.dot
[`Integer::keep_signed_bits_mut`]: https://docs.rs/rug/~1.2/rug/struct.Integer.html#method.keep_signed_bits_mut
[`Integer::keep_signed_bits_ref`]: https://docs.rs/rug/~1.2/rug/struct.Integer.html#method.keep_signed_bits_ref
[`Integer::keep_signed_bits`]: https://docs.rs/rug/~1.2/rug/struct.Integer.html#method.keep_signed_bits
[`Integer::product`]: https://docs.rs/rug/~1.2/rug/struct.Integer.html#method.product
[`Integer::sum`]: https://docs.rs/rug/~1.2/rug/struct.Integer.html#method.sum
[`Product`]: https://doc.rust-lang.org/nightly/std/iter/trait.Product.html
[`Rational::dot`]: https://docs.rs/rug/~1.2/rug/struct.Rational.html#method.dot
[`Rational::product`]: https://docs.rs/rug/~1.2/rug/struct.Rational.html#method.product
[`Rational::sum`]: https://docs.rs/rug/~1.2/rug/struct.Rational.html#method.sum
[`Sum`]: https://doc.rust-lang.org/nightly/std/iter/trait.Sum.html

### Other releases

Details on other releases can be found in [*RELEASES.md*].

## Quick example

```rust
use rug::{Assign, Integer};
let mut int = Integer::new();
assert_eq!(int, 0);
int.assign(14);
assert_eq!(int, 14);

let decimal = "98_765_432_109_876_543_210";
int.assign(Integer::parse(decimal).unwrap());
assert!(int > 100_000_000);

let hex_160 = "ffff0000ffff0000ffff0000ffff0000ffff0000";
int.assign(Integer::parse_radix(hex_160, 16).unwrap());
assert_eq!(int.significant_bits(), 160);
int = (int >> 128) - 1;
assert_eq!(int, 0xfffe_ffff_u32);
```

  * [`Integer::new()`][`Integer::new`] creates a new [`Integer`]
    intialized to zero.
  * To assign values to Rug types, we use the [`Assign`] trait and its
    method [`assign`][`Assign::assign`]. We do not use the
    [assignment operator `=`][assignment] as that would drop the
    left-hand-side operand and replace it with a right-hand-side
    operand of the same type, which is not what we want here.
  * Arbitrary precision numbers can hold numbers that are too large to
    fit in a primitive type. To assign such a number to the large
    types, we use strings rather than primitives; in the example this
    is done using [`Integer::parse`] and [`Integer::parse_radix`].
  * We can compare Rug types to primitive types or to other Rug types
    using the normal comparison operators, for example
    `int > 100_000_000`.
  * Most arithmetic operations are supported with Rug types and
    primitive types on either side of the operator, for example
    `int >> 128`.

## Using with primitive types

With Rust primitive types, arithmetic operators usually operate on two
values of the same type, for example `12i32 + 5i32`. Unlike primitive
types, conversion to and from Rug types can be expensive, so the
arithmetic operators are overloaded to work on many combinations of
Rug types and primitives. The following are provided:

 1. Where they make sense, all arithmetic operators are overloaded to
    work with Rug types and the primitives [`i32`], [`u32`], [`f32`]
    and [`f64`].
 2. Where they make sense, conversions using the [`From`] trait and
    assignments using the [`Assign`] trait are supported for all the
    primitives in 1 above as well as the other primitives [`i8`],
    [`i16`], [`i64`], [`isize`], [`u8`], [`u16`], [`u64`] and
    [`usize`]. This also applies to [`i128`] and [`u128`] if they are
    supported by the compiler.
 3. Comparisons between Rug types and all the primitives listed in 1
    and 2 above are supported.
 4. For [`Rational`] numbers, conversions and comparisons are also
    supported for tuples containing two integer primitives: the first
    is the numerator and the second is the denominator which must not
    be zero. The two primitives do not need to be of the same type.
 5. For [`Complex`] numbers, conversions and comparisons are also
    supported for tuples containing two primitives: the first is the
    real part and the second is the imaginary part. The two primitives
    do not need to be of the same type.

## Operators

Operators are overloaded to work on Rug types alone or on a
combination of Rug types and Rust primitives. When at least one
operand is an owned value of a Rug type, the operation will consume
that value and return a value of the Rug type. For example

```rust
use rug::Integer;
let a = Integer::from(10);
let b = 5 - a;
assert_eq!(b, 5 - 10);
```

Here `a` is consumed by the subtraction, and `b` is an owned
[`Integer`].

If on the other hand there are no owned Rug types and there are
references instead, the returned value is not the final value, but an
incomplete-computation value. For example

```rust
use rug::Integer;
let (a, b) = (Integer::from(10), Integer::from(20));
let incomplete = &a - &b;
// This would fail to compile: assert_eq!(incomplete, -10);
let sub = Integer::from(incomplete);
assert_eq!(sub, -10);
```

Here `a` and `b` are not consumed, and `incomplete` is not the final
value. It still needs to be converted or assigned into an [`Integer`].
This is covered in more detail in the
[*Incomplete-computation values*] section.

### Shifting operations

The left shift `<<` and right shift `>>` operators support shifting by
negative values, for example `a << 5` is equivalent to `a >> -5`.

The shifting operators are also supported for the [`Float`] and
[`Complex`] number types, where they are equivalent to multiplication
or division by a power of two. Only the exponent of the value is
affected; the mantissa is unchanged.

### Exponentiation

Exponentiation (raising to a power) does not have a dedicated operator
in Rust. In order to perform exponentiation of Rug types, the [`Pow`]
trait has to be brought into scope, for example

```rust
use rug::ops::Pow;
use rug::Integer;
let base = Integer::from(10);
let power = base.pow(5);
assert_eq!(power, 100_000);
```

### Compound assignments to right-hand-side operands

Traits are provided for compound assignment to right-hand-side
operands. This can be useful for non-commutative operations like
subtraction. The names of the traits and their methods are similar to
Rust compound assignment traits, with the suffix “`Assign`” replaced
with “`From`”. For example the counterpart to [`SubAssign`] is
[`SubFrom`]:

```rust
use rug::ops::SubFrom;
use rug::Integer;
let mut rhs = Integer::from(10);
// set rhs = 100 − rhs
rhs.sub_from(100);
assert_eq!(rhs, 90);
```

## Incomplete-computation values

There are two main reasons why operations like `&a - &b` do not
perform a complete computation and return a Rug type:

 1. Sometimes we need to assign the result to an object that already
    exists. Since Rug types require memory allocations, this can help
    reduce the number of allocations. (While the allocations might not
    affect performance noticeably for computationally intensive
    functions, they can have a much more significant effect on faster
    functions like addition.)
 2. For the [`Float`] and [`Complex`] number types, we need to know
    the precision when we create a value, and the operation itself
    does not convey information about what precision is desired for
    the result.

There are two things that can be done with incomplete-computation
values:

 1. Assign them to an existing object without unnecessary allocations.
    This is usually achieved using the [`Assign`] trait or a similar
    method, for example [`int.assign(incomplete)`][`Assign::assign`]
    and [`float.assign_round(incomplete, Round::Up)`][`assign_round`].
 2. Convert them to the final value using the [`From`] trait or a
    similar method, for example
    [`Integer::from(incomplete)`][`From::from`] and
    [`Float::with_val(53, incomplete)`][`Float::with_val`].

Let us consider a couple of examples.

```rust
use rug::{Assign, Integer};
let mut buffer = Integer::new();
// ... buffer can be used and reused ...
let (a, b) = (Integer::from(10), Integer::from(20));
let incomplete = &a - &b;
buffer.assign(incomplete);
assert_eq!(buffer, -10);
```

Here the assignment from `incomplete` into `buffer` does not require
an allocation unless the result does not fit in the current capacity
of `buffer`. If `&a - &b` returned an [`Integer`] instead, then an
allocation would take place even if it is not necessary.

```rust
use rug::float::Constant;
use rug::Float;
// x has a precision of 10 bits
let x = Float::with_val(10, 180);
// y has a precision of 50 bits
let y = Float::with_val(50, Constant::Pi);
let incomplete = &x / &y;
// z has a precision of 45 bits
let z = Float::with_val(45, incomplete);
assert!(57.295 < z && z < 57.296);
```

The precision to use for the result depends on the requirements of the
algorithm being implemented. Here `z` is created with a precision
of 45.

Many operations can return incomplete-computation values:

  * unary operators applied to references, for example `-&int`;
  * binary operators applied to two references, for example
    `&int1 + &int2`;
  * binary operators applied to a primitive and a reference, for
    example `&int * 10`;
  * methods that take a reference, for example
    [`int.abs_ref()`][`Integer::abs_ref`];
  * methods that take two references, for example
    [`int1.gcd_ref(&int2)`][`Integer::gcd_ref`];
  * string parsing, for example
    [`Integer::parse("12")`][`Integer::parse`];
  * and more.

These operations return objects that can be stored in temporary
variables like `incomplete` in the last few examples. However, the
names of the types are not public, and consequently, the
incomplete-computation values cannot be for example stored in a
struct. If you need to store the value in a struct, convert it to its
final type and value.

## Using Rug

Rug is available on [crates.io][rug crate]. To use Rug in your crate,
add it as a dependency inside [*Cargo.toml*]:

```toml
[dependencies]
rug = "1.2"
```

If you are using the 2015 Rust edition, you also need to declare it by
adding this to your crate root (usually *lib.rs* or *main.rs*):

```rust
extern crate rug;
```

Rug requires rustc version 1.18.0 or later.

Rug also depends on the [GMP], [MPFR] and [MPC] libraries through the
low-level FFI bindings in the [gmp-mpfr-sys crate][sys crate], which
needs some setup to build; the [gmp-mpfr-sys documentation][sys] has
some details on usage under [GNU/Linux][sys gnu], [macOS][sys mac] and
[Windows][sys win].

## Optional features

The Rug crate has six optional features:

 1. `integer`, enabled by default. Required for the [`Integer`] type
    and its supporting features.
 2. `rational`, enabled by default. Required for the [`Rational`]
    number type and its supporting features. This feature requires the
    `integer` feature.
 3. `float`, enabled by default. Required for the [`Float`] type and
    its supporting features.
 4. `complex`, enabled by default. Required for the [`Complex`] number
    type and its supporting features. This feature requires the
    `float` feature.
 5. `rand`, enabled by default. Required for the [`RandState`] type
    and its supporting features. This feature requires the `integer`
    feature.
 6. `serde`, disabled by default. This provides serialization support
    for the [`Integer`], [`Rational`], [`Float`] and [`Complex`]
    number types, providing that they are enabled. This feature
    requires the [serde crate].

The first five optional features are enabled by default; to use
features selectively, you can add the dependency like this to
[*Cargo.toml*]:

```toml
[dependencies.rug]
version = "1.2"
default-features = false
features = ["integer", "float", "rand"]
```

Here only the `integer`, `float` and `rand` features are enabled. If
none of the features are selected, the [gmp-mpfr-sys crate][sys crate]
is not required and thus not enabled. In that case, only the
[`Assign`] trait and the traits that are in the [`ops`] module are
provided by the crate.

[*Cargo.toml*]: https://doc.rust-lang.org/cargo/guide/dependencies.html
[*Incomplete-computation values*]: #incomplete-computation-values
[*RELEASES.md*]: https://gitlab.com/tspiteri/rug/blob/master/RELEASES.md
[GMP]: https://gmplib.org/
[GNU GPL]: https://www.gnu.org/licenses/gpl-3.0.html
[GNU LGPL]: https://www.gnu.org/licenses/lgpl-3.0.en.html
[GNU]: https://www.gnu.org/
[MPC]: http://www.multiprecision.org/mpc/
[MPFR]: https://www.mpfr.org/
[`Assign::assign`]: https://docs.rs/rug/~1.2/rug/trait.Assign.html#tymethod.assign
[`Assign`]: https://docs.rs/rug/~1.2/rug/trait.Assign.html
[`Complex`]: https://docs.rs/rug/~1.2/rug/struct.Complex.html
[`Float::with_val`]: https://docs.rs/rug/~1.2/rug/struct.Float.html#method.with_val
[`Float`]: https://docs.rs/rug/~1.2/rug/struct.Float.html
[`From::from`]: https://doc.rust-lang.org/nightly/std/convert/trait.From.html#tymethod.from
[`From`]: https://doc.rust-lang.org/nightly/std/convert/trait.From.html
[`Integer::abs_ref`]: https://docs.rs/rug/~1.2/rug/struct.Integer.html#method.abs_ref
[`Integer::gcd_ref`]: https://docs.rs/rug/~1.2/rug/struct.Integer.html#method.gcd_ref
[`Integer::new`]: https://docs.rs/rug/~1.2/rug/struct.Integer.html#method.new
[`Integer::parse_radix`]: https://docs.rs/rug/~1.2/rug/struct.Integer.html#method.parse_radix
[`Integer::parse`]: https://docs.rs/rug/~1.2/rug/struct.Integer.html#method.parse
[`Integer`]: https://docs.rs/rug/~1.2/rug/struct.Integer.html
[`Pow`]: https://docs.rs/rug/~1.2/rug/ops/trait.Pow.html
[`RandState`]: https://docs.rs/rug/~1.2/rug/rand/struct.RandState.html
[`Rational`]: https://docs.rs/rug/~1.2/rug/struct.Rational.html
[`SubAssign`]: https://doc.rust-lang.org/nightly/std/ops/trait.SubAssign.html
[`SubFrom`]: https://docs.rs/rug/~1.2/rug/ops/trait.SubFrom.html
[`assign_round`]: https://docs.rs/rug/~1.2/rug/ops/trait.AssignRound.html#tymethod.assign_round
[`f32`]: https://doc.rust-lang.org/nightly/std/primitive.f32.html
[`f64`]: https://doc.rust-lang.org/nightly/std/primitive.f64.html
[`i128`]: https://doc.rust-lang.org/nightly/std/primitive.i128.html
[`i16`]: https://doc.rust-lang.org/nightly/std/primitive.i16.html
[`i32`]: https://doc.rust-lang.org/nightly/std/primitive.i32.html
[`i64`]: https://doc.rust-lang.org/nightly/std/primitive.i64.html
[`i8`]: https://doc.rust-lang.org/nightly/std/primitive.i8.html
[`isize`]: https://doc.rust-lang.org/nightly/std/primitive.isize.html
[`ops`]: https://docs.rs/rug/~1.2/rug/ops/index.html
[`u128`]: https://doc.rust-lang.org/nightly/std/primitive.u128.html
[`u16`]: https://doc.rust-lang.org/nightly/std/primitive.u16.html
[`u32`]: https://doc.rust-lang.org/nightly/std/primitive.u32.html
[`u64`]: https://doc.rust-lang.org/nightly/std/primitive.u64.html
[`u8`]: https://doc.rust-lang.org/nightly/std/primitive.u8.html
[`usize`]: https://doc.rust-lang.org/nightly/std/primitive.usize.html
[assignment]: https://doc.rust-lang.org/reference/expressions/operator-expr.html#assignment-expressions
[rug crate]: https://crates.io/crates/rug
[serde crate]: https://crates.io/crates/serde
[sys crate]: https://crates.io/crates/gmp-mpfr-sys
[sys gnu]: https://docs.rs/gmp-mpfr-sys/~1.1/gmp_mpfr_sys/index.html#building-on-gnulinux
[sys mac]: https://docs.rs/gmp-mpfr-sys/~1.1/gmp_mpfr_sys/index.html#building-on-macos
[sys win]: https://docs.rs/gmp-mpfr-sys/~1.1/gmp_mpfr_sys/index.html#building-on-windows
[sys]: https://docs.rs/gmp-mpfr-sys/~1.1/gmp_mpfr_sys/index.html<|MERGE_RESOLUTION|>--- conflicted
+++ resolved
@@ -31,19 +31,17 @@
 
 ## What’s new
 
-<<<<<<< HEAD
 ### Version 1.3.0 news (unreleased)
 
   * The new method [`SmallRational::assign_canonical`] was added.
 
 [`SmallRational::assign_canonical`]: https://docs.rs/rug/~1.3/rug/rational/struct.SmallRational.html#method.assign_canonical
-=======
+
 ### Version 1.2.3 news (2019-01-21)
 
   * Fixed bug in [`Integer::assign_digits`]. (Thanks: Eric Scrivner)
 
 [`Integer::assign_digits`]: https://docs.rs/rug/~1.2/rug/struct.Integer.html#method.assign_digits
->>>>>>> 5ea0b7f9
 
 ### Version 1.2.2 news (2018-10-18)
 
