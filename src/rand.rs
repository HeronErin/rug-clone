--- conflicted
+++ resolved
@@ -411,15 +411,9 @@
     /// }
     /// ```
     ///
-<<<<<<< HEAD
     /// [`mem::zeroed`]: https://doc.rust-lang.org/nightly/std/mem/fn.zeroed.html
-    /// [`randinit_default`]: https://docs.rs/gmp-mpfr-sys/^1.1/gmp_mpfr_sys/gmp/fn.randinit_default.html
-    /// [`randstate_t`]: https://docs.rs/gmp-mpfr-sys/^1.1/gmp_mpfr_sys/gmp/struct.randstate_t.html
-=======
-    /// [`mem::zeroed`]: https://doc.rust-lang.org/std/mem/fn.zeroed.html
     /// [`randinit_default`]: https://docs.rs/gmp-mpfr-sys/~1.1/gmp_mpfr_sys/gmp/fn.randinit_default.html
     /// [`randstate_t`]: https://docs.rs/gmp-mpfr-sys/~1.1/gmp_mpfr_sys/gmp/struct.randstate_t.html
->>>>>>> 9953e317
     #[inline]
     pub unsafe fn from_raw(raw: randstate_t) -> RandState<'a> {
         RandState {
