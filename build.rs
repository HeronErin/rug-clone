// Copyright © 2016–2018 University of Malta

// This program is free software: you can redistribute it and/or
// modify it under the terms of the GNU Lesser General Public License
// as published by the Free Software Foundation, either version 3 of
// the License, or (at your option) any later version.
//
// This program is distributed in the hope that it will be useful, but
// WITHOUT ANY WARRANTY; without even the implied warranty of
// MERCHANTABILITY or FITNESS FOR A PARTICULAR PURPOSE. See the GNU
// General Public License for more details.
//
// You should have received a copy of the GNU Lesser General Public
// License and a copy of the GNU General Public License along with
// this program. If not, see <http://www.gnu.org/licenses/>.

use std::env;
use std::ffi::OsString;
use std::fs::{self, File};
use std::io::{Result as IoResult, Write};
use std::path::{Path, PathBuf};
use std::process::Command;

struct Environment {
    out_dir: PathBuf,
    rustc: OsString,
}

fn main() {
    let env = Environment {
        out_dir: PathBuf::from(cargo_env("OUT_DIR")),
        rustc: cargo_env("RUSTC"),
    };
    env.check_feature("int_128", TRY_INT_128, "i128_type, i128");
    env.check_feature("try_from", TRY_TRY_FROM, "try_from");
    env.check_ffi_panic_aborts();
    if env::var_os("CARGO_FEATURE_GMP_MPFR_SYS").is_some() {
        let bits = env::var_os("DEP_GMP_LIMB_BITS")
            .expect("DEP_GMP_LIMB_BITS not set by gmp-mfpr-sys");
        let bits = bits
            .to_str()
            .expect("DEP_GMP_LIMB_BITS contains unexpected characters");
        if bits != "32" && bits != "64" {
            panic!("Limb bits not 32 or 64: \"{}\"", bits);
        }
        println!("cargo:rustc-cfg=gmp_limb_bits_{}", bits);
    }
}

<<<<<<< HEAD
fn has_feature(env: &Environment, ident: &str, contents: &str) -> bool {
    let try_dir = env.out_dir.join(format!("try_{}", ident));
    let filename = format!("try_{}.rs", ident);
    create_dir_or_panic(&try_dir);
    create_file_or_panic(&try_dir.join(&filename), contents);
    let mut cmd = Command::new(&env.rustc);
    cmd.current_dir(&try_dir)
        .args(&[&filename, "--emit=dep-info,metadata"]);
    println!("$ cd {:?}", try_dir);
    println!("$ {:?}", cmd);
    let status = cmd
        .status()
        .unwrap_or_else(|_| panic!("Unable to execute: {:?}", cmd));
    remove_dir_or_panic(&try_dir);
    status.success()
}

fn ffi_panic_aborts(env: &Environment) -> bool {
    let ident = "ffi_panic_aborts";
    let contents = TRY_FFI_PANIC_ABORTS_RS;
    let try_dir = env.out_dir.join(format!("try_{}", ident));
    let filename = format!("try_{}.rs", ident);
    create_dir_or_panic(&try_dir);
    create_file_or_panic(&try_dir.join(&filename), contents);
    let mut cmd = Command::new(&env.rustc);
    cmd.current_dir(&try_dir)
        .args(&[&filename, "-o", "out.exe"]);
    println!("$ cd {:?}", try_dir);
    println!("$ {:?}", cmd);
    let status = cmd
        .status()
        .unwrap_or_else(|_| panic!("Unable to execute: {:?}", cmd));
    assert!(status.success(), "Compiling failed: {:?}", cmd);
    cmd = Command::new(try_dir.join("out.exe"));
    println!("$ {:?}", cmd);
    let status = cmd
        .status()
        .unwrap_or_else(|_| panic!("Unable to execute: {:?}", cmd));
    remove_dir_or_panic(&try_dir);
    // If panic aborts, status.success() is false.
    // If panic does not abort, the program succeeds
    !status.success()
=======
impl Environment {
    fn check_feature(&self, name: &str, contents: &str, features: &str) {
        let try_dir = self.out_dir.join(format!("try_{}", name));
        let filename = format!("try_{}.rs", name);
        create_dir_or_panic(&try_dir);
        println!("$ cd {:?}", try_dir);

        enum Iteration {
            Stable,
            Unstable,
        }
        for i in &[Iteration::Stable, Iteration::Unstable] {
            let s;
            let file_contents = match *i {
                Iteration::Stable => contents,
                Iteration::Unstable => {
                    s = format!("#![feature({})]\n{}", features, contents);
                    &s
                }
            };
            create_file_or_panic(&try_dir.join(&filename), file_contents);
            let mut cmd = Command::new(&self.rustc);
            cmd.current_dir(&try_dir)
                .args(&[&filename, "--emit=dep-info,metadata"]);
            println!("$ {:?}", cmd);
            let status = cmd
                .status()
                .unwrap_or_else(|_| panic!("Unable to execute: {:?}", cmd));
            if status.success() {
                println!("cargo:rustc-cfg={}", name);
                if let Iteration::Unstable = *i {
                    println!("cargo:rustc-cfg=nightly_{}", name);
                }
                break;
            }
        }

        remove_dir_or_panic(&try_dir);
    }

    fn check_ffi_panic_aborts(&self) {
        let ident = "ffi_panic_aborts";
        let contents = TRY_FFI_PANIC_ABORTS;
        let try_dir = self.out_dir.join(format!("try_{}", ident));
        let filename = format!("try_{}.rs", ident);
        create_dir_or_panic(&try_dir);
        create_file_or_panic(&try_dir.join(&filename), contents);
        let mut cmd = Command::new(&self.rustc);
        cmd.current_dir(&try_dir)
            .args(&[&filename, "-o", "out.exe"]);
        println!("$ cd {:?}", try_dir);
        println!("$ {:?}", cmd);
        let status = cmd
            .status()
            .unwrap_or_else(|_| panic!("Unable to execute: {:?}", cmd));
        assert!(status.success(), "Compiling failed: {:?}", cmd);
        cmd = Command::new(try_dir.join("out.exe"));
        println!("$ {:?}", cmd);
        let status = cmd
            .status()
            .unwrap_or_else(|_| panic!("Unable to execute: {:?}", cmd));
        // If panic aborts, status.success() is false.
        if !status.success() {
            println!("cargo:rustc-cfg=ffi_panic_aborts");
        }
        remove_dir_or_panic(&try_dir);
    }
>>>>>>> 048f6095
}

fn cargo_env(name: &str) -> OsString {
    env::var_os(name).unwrap_or_else(|| {
        panic!("environment variable not found: {}, please use cargo", name)
    })
}

fn remove_dir(dir: &Path) -> IoResult<()> {
    if !dir.exists() {
        return Ok(());
    }
    assert!(dir.is_dir(), "Not a directory: {:?}", dir);
    println!("$ rm -r {:?}", dir);
    fs::remove_dir_all(dir)
}

fn remove_dir_or_panic(dir: &Path) {
    remove_dir(dir)
        .unwrap_or_else(|_| panic!("Unable to remove directory: {:?}", dir));
}

fn create_dir(dir: &Path) -> IoResult<()> {
    println!("$ mkdir -p {:?}", dir);
    fs::create_dir_all(dir)
}

fn create_dir_or_panic(dir: &Path) {
    create_dir(dir)
        .unwrap_or_else(|_| panic!("Unable to create directory: {:?}", dir));
}

fn create_file_or_panic(filename: &Path, contents: &str) {
    println!("$ printf '%s' {:?}... > {:?}", &contents[0..20], filename);
    let mut file = File::create(filename)
        .unwrap_or_else(|_| panic!("Unable to create file: {:?}", filename));
    file.write_all(contents.as_bytes())
        .unwrap_or_else(|_| panic!("Unable to write to file: {:?}", filename));
}

const TRY_INT_128: &str = r#"// try_int_128.rs
use std::i128;
fn main() {
    let _: i128 = 1i128;
    let _: u128 = 1u128;
    let _ = i128::MIN;
}
"#;

const TRY_TRY_FROM: &str = r#"// try_try_from.rs
use std::convert::TryFrom;
fn main() {
    let _ = i8::try_from(1u64);
}
"#;

const TRY_FFI_PANIC_ABORTS: &str = r#"// try_ffi_panic_aborts.rs
extern "C" fn ffi_panic() {
    panic!();
}

type Handler = Option<unsafe extern "C" fn(i: i32)>;
extern "C" {
    pub fn signal(signum: i32, handler: Handler) -> Handler;
}
extern "C" fn handler(_: i32) {
    std::process::exit(3);
}

fn main() {
    // catch some signals and exit(3) instead
    unsafe {
        // SIGILL
        signal(4, Some(handler));
        // unix SIGABRT
        signal(6, Some(handler));
        // windows SIGABRT
        signal(22, Some(handler));
    }
    let _ = std::panic::catch_unwind(|| ffi_panic());
}
"#;<|MERGE_RESOLUTION|>--- conflicted
+++ resolved
@@ -47,50 +47,6 @@
     }
 }
 
-<<<<<<< HEAD
-fn has_feature(env: &Environment, ident: &str, contents: &str) -> bool {
-    let try_dir = env.out_dir.join(format!("try_{}", ident));
-    let filename = format!("try_{}.rs", ident);
-    create_dir_or_panic(&try_dir);
-    create_file_or_panic(&try_dir.join(&filename), contents);
-    let mut cmd = Command::new(&env.rustc);
-    cmd.current_dir(&try_dir)
-        .args(&[&filename, "--emit=dep-info,metadata"]);
-    println!("$ cd {:?}", try_dir);
-    println!("$ {:?}", cmd);
-    let status = cmd
-        .status()
-        .unwrap_or_else(|_| panic!("Unable to execute: {:?}", cmd));
-    remove_dir_or_panic(&try_dir);
-    status.success()
-}
-
-fn ffi_panic_aborts(env: &Environment) -> bool {
-    let ident = "ffi_panic_aborts";
-    let contents = TRY_FFI_PANIC_ABORTS_RS;
-    let try_dir = env.out_dir.join(format!("try_{}", ident));
-    let filename = format!("try_{}.rs", ident);
-    create_dir_or_panic(&try_dir);
-    create_file_or_panic(&try_dir.join(&filename), contents);
-    let mut cmd = Command::new(&env.rustc);
-    cmd.current_dir(&try_dir)
-        .args(&[&filename, "-o", "out.exe"]);
-    println!("$ cd {:?}", try_dir);
-    println!("$ {:?}", cmd);
-    let status = cmd
-        .status()
-        .unwrap_or_else(|_| panic!("Unable to execute: {:?}", cmd));
-    assert!(status.success(), "Compiling failed: {:?}", cmd);
-    cmd = Command::new(try_dir.join("out.exe"));
-    println!("$ {:?}", cmd);
-    let status = cmd
-        .status()
-        .unwrap_or_else(|_| panic!("Unable to execute: {:?}", cmd));
-    remove_dir_or_panic(&try_dir);
-    // If panic aborts, status.success() is false.
-    // If panic does not abort, the program succeeds
-    !status.success()
-=======
 impl Environment {
     fn check_feature(&self, name: &str, contents: &str, features: &str) {
         let try_dir = self.out_dir.join(format!("try_{}", name));
@@ -158,7 +114,6 @@
         }
         remove_dir_or_panic(&try_dir);
     }
->>>>>>> 048f6095
 }
 
 fn cargo_env(name: &str) -> OsString {
